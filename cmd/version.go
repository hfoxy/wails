--- conflicted
+++ resolved
@@ -1,8 +1,4 @@
 package cmd
 
 // Version - Wails version
-<<<<<<< HEAD
-const Version = "v1.8.1"
-=======
-const Version = "v1.9.1"
->>>>>>> 73ee9ef5
+const Version = "v1.9.1"