/*
 _       __      _ __    
| |     / /___ _(_) /____
| | /| / / __ `/ / / ___/
| |/ |/ / /_/ / / (__  ) 
|__/|__/\__,_/_/_/____/  
The electron alternative for Go
(c) Lea Anthony 2019-present
*/
/* jshint esversion: 9 */

import * as Log from "./log";
import * as Events from './events';
import * as Window from './window';
import * as Browser from './browser';

export function Quit() {
    window.runtime.Quit();
}


export default {
    ...Log,
    ...Events,
    ...Window,
<<<<<<< HEAD
    ...Browser
=======
    Quit
>>>>>>> 7fdbb037
};<|MERGE_RESOLUTION|>--- conflicted
+++ resolved
@@ -23,9 +23,6 @@
     ...Log,
     ...Events,
     ...Window,
-<<<<<<< HEAD
-    ...Browser
-=======
+    ...Browser,
     Quit
->>>>>>> 7fdbb037
 };