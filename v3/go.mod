module github.com/wailsapp/wails/v3

go 1.19

require (
<<<<<<< HEAD
	github.com/bep/debounce v1.2.1
	github.com/go-ole/go-ole v1.2.6
=======
	github.com/ebitengine/purego v0.3.2
>>>>>>> 9da5df35
	github.com/go-task/task/v3 v3.20.0
	github.com/google/go-cmp v0.5.9
	github.com/google/uuid v1.3.0
	github.com/jackmordaunt/icns/v2 v2.2.1
	github.com/json-iterator/go v1.1.12
	github.com/leaanthony/clir v1.6.0
	github.com/leaanthony/gosod v1.0.3
	github.com/leaanthony/winicon v1.0.0
	github.com/matryer/is v1.4.0
	github.com/pkg/browser v0.0.0-20210706143420-7d21f8c997e2
	github.com/pkg/errors v0.9.1
	github.com/pterm/pterm v0.12.51
	github.com/samber/lo v1.37.0
	github.com/tc-hib/winres v0.1.6
	github.com/wailsapp/go-webview2 v1.0.2-0.20230604075323-d593c659ca7b
	github.com/wailsapp/wails/v2 v2.5.1
	golang.org/x/sys v0.8.0
	modernc.org/sqlite v1.21.0
)

require (
	atomicgo.dev/cursor v0.1.1 // indirect
	atomicgo.dev/keyboard v0.2.8 // indirect
	github.com/containerd/console v1.0.3 // indirect
	github.com/dustin/go-humanize v1.0.0 // indirect
	github.com/fatih/color v1.13.0 // indirect
	github.com/go-task/slim-sprig v0.0.0-20210107165309-348f09dbbbc0 // indirect
	github.com/gookit/color v1.5.2 // indirect
	github.com/jchv/go-winloader v0.0.0-20210711035445-715c2860da7e // indirect
	github.com/joho/godotenv v1.4.0 // indirect
	github.com/kballard/go-shellquote v0.0.0-20180428030007-95032a82bc51 // indirect
	github.com/leaanthony/slicer v1.5.0 // indirect
	github.com/lithammer/fuzzysearch v1.1.5 // indirect
	github.com/mattn/go-colorable v0.1.11 // indirect
	github.com/mattn/go-isatty v0.0.16 // indirect
	github.com/mattn/go-runewidth v0.0.14 // indirect
	github.com/mattn/go-zglob v0.0.4 // indirect
	github.com/mitchellh/hashstructure/v2 v2.0.2 // indirect
	github.com/modern-go/concurrent v0.0.0-20180228061459-e0a39a4cb421 // indirect
	github.com/modern-go/reflect2 v1.0.2 // indirect
	github.com/nfnt/resize v0.0.0-20180221191011-83c6a9932646 // indirect
	github.com/radovskyb/watcher v1.0.7 // indirect
	github.com/remyoudompheng/bigfft v0.0.0-20230129092748-24d4a6f8daec // indirect
	github.com/rivo/uniseg v0.2.0 // indirect
	github.com/sajari/fuzzy v1.0.0 // indirect
	github.com/wailsapp/mimetype v1.4.1 // indirect
	github.com/xo/terminfo v0.0.0-20210125001918-ca9a967f8778 // indirect
	golang.org/x/exp v0.0.0-20220930202632-ec3f01382ef9 // indirect
	golang.org/x/image v0.5.0 // indirect
	golang.org/x/mod v0.6.0-dev.0.20220419223038-86c51ed26bb4 // indirect
	golang.org/x/net v0.7.0 // indirect
	golang.org/x/sync v0.1.0 // indirect
	golang.org/x/term v0.5.0 // indirect
	golang.org/x/text v0.7.0 // indirect
	golang.org/x/tools v0.1.12 // indirect
	gopkg.in/check.v1 v1.0.0-20201130134442-10cb98267c6c // indirect
	gopkg.in/yaml.v3 v3.0.1 // indirect
	lukechampine.com/uint128 v1.2.0 // indirect
	modernc.org/cc/v3 v3.40.0 // indirect
	modernc.org/ccgo/v3 v3.16.13 // indirect
	modernc.org/libc v1.22.3 // indirect
	modernc.org/mathutil v1.5.0 // indirect
	modernc.org/memory v1.5.0 // indirect
	modernc.org/opt v0.1.3 // indirect
	modernc.org/strutil v1.1.3 // indirect
	modernc.org/token v1.0.1 // indirect
	mvdan.cc/sh/v3 v3.6.0 // indirect
)

replace github.com/wailsapp/wails/v2 => ../v2

replace github.com/ebitengine/purego v0.3.2 => github.com/TotallyGamerJet/purego v0.2.0-alpha.0.20230404174033-5655abccca7e<|MERGE_RESOLUTION|>--- conflicted
+++ resolved
@@ -3,12 +3,9 @@
 go 1.19
 
 require (
-<<<<<<< HEAD
+	github.com/ebitengine/purego v0.3.2
 	github.com/bep/debounce v1.2.1
 	github.com/go-ole/go-ole v1.2.6
-=======
-	github.com/ebitengine/purego v0.3.2
->>>>>>> 9da5df35
 	github.com/go-task/task/v3 v3.20.0
 	github.com/google/go-cmp v0.5.9
 	github.com/google/uuid v1.3.0
